--- conflicted
+++ resolved
@@ -1,13 +1,8 @@
 import json
 import pytest
 import os
-<<<<<<< HEAD
 from collections import defaultdict, OrderedDict, namedtuple
-from typing import List
-=======
-from collections import defaultdict, OrderedDict
 from typing import TYPE_CHECKING
->>>>>>> e67d4493
 
 from _pytest.config import create_terminal_writer
 
@@ -61,7 +56,6 @@
     )
 
 
-<<<<<<< HEAD
 @pytest.mark.tryfirst
 def pytest_cmdline_main(config):
     group = config.getoption("group")
@@ -105,7 +99,7 @@
 
         return lines
 
-    def pytest_collection_modifyitems(self, session, config, items):
+    def pytest_collection_modifyitems(self, config: "Config", items: "List[nodes.Item]") -> None:
         splits = config.option.splits
         group = config.option.group
         store_durations = config.option.store_durations
@@ -114,34 +108,16 @@
         if store_durations:
             if any((group, splits)):
                 self._messages.append("Not splitting tests because we are storing durations")
-            return
+            return None
 
         if not group and not splits:
             # don't split unless explicitly requested
-            return
+            return None
 
         if not os.path.isfile(durations_report_path):
             self._messages.append("Not splitting tests because the durations_report is missing")
-            return
+            return None
 
-=======
-def pytest_collection_modifyitems(config: "Config", items: "List[nodes.Item]") -> None:
-    splits = config.option.splits
-    group = config.option.group
-    store_durations = config.option.store_durations
-    durations_report_path = config.option.durations_path
-
-    if any((splits, group)):
-        if not all((splits, group)):
-            return None
-        if not os.path.isfile(durations_report_path):
-            return None
-        if store_durations:
-            # Don't split if we are storing durations
-            return None
-    total_tests_count = len(items)
-    if splits and group:
->>>>>>> e67d4493
         with open(durations_report_path) as f:
             stored_durations = OrderedDict(json.load(f))
 
@@ -153,44 +129,9 @@
         self._group = TestGroup(group, end_idx-start_idx)
         items[:] = items[start_idx:end_idx]
 
-    def pytest_sessionfinish(self, session, exitstatus):
-        if session.config.option.store_durations:
-            report_path = session.config.option.durations_path
-            terminal_reporter = session.config.pluginmanager.get_plugin("terminalreporter")
-            durations = defaultdict(float)
-            for test_reports in terminal_reporter.stats.values():
-                for test_report in test_reports:
-                    if hasattr(test_report, "duration"):
-                        stage = getattr(test_report, "when", "")
-                        duration = test_report.duration
-                        # These ifs be removed after this is solved: https://github.com/spulec/freezegun/issues/286
-                        if duration < 0:
-                            continue
-                        if (
-                            stage in ("teardown", "setup")
-                            and duration > STORE_DURATIONS_SETUP_AND_TEARDOWN_THRESHOLD
-                        ):
-                            # Ignore not legit teardown durations
-                            continue
-                        durations[test_report.nodeid] += test_report.duration
 
-            with open(report_path, "w") as f:
-                f.write(json.dumps(list(durations.items()), indent=2))
-
-            terminal_writer = create_terminal_writer(session.config)
-            message = terminal_writer.markup(
-                " Stored test durations in {}\n".format(report_path)
-            )
-<<<<<<< HEAD
-            terminal_reporter.write(message)
-
-
-def pytest_configure(config):
+def pytest_configure(config: "Config") -> None:
     config.pluginmanager.register(SplitPlugin())
-=======
-        )
-        terminal_reporter.write(message)
-    return None
 
 
 def pytest_sessionfinish(session: "Session") -> None:
@@ -223,7 +164,6 @@
             " Stored test durations in {}\n".format(report_path)
         )
         terminal_reporter.write(message)
->>>>>>> e67d4493
 
 
 def _calculate_suite_start_and_end_idx(
