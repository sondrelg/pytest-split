import json
<<<<<<< HEAD
from collections import OrderedDict
from typing import TYPE_CHECKING, Tuple, Generator
from warnings import warn

from _pytest.config import create_terminal_writer, hookimpl

if TYPE_CHECKING:
    from typing import List
=======
import os
from collections import defaultdict, OrderedDict
from typing import TYPE_CHECKING

from _pytest.config import create_terminal_writer

if TYPE_CHECKING:
    from typing import List, Tuple
    from _pytest.config.argparsing import Parser
    from _pytest.main import Session
>>>>>>> e67d4493

    from _pytest import nodes
    from _pytest.config import Config
    from _pytest.config.argparsing import Parser

# Ugly hacks for freezegun compatibility:
# https://github.com/spulec/freezegun/issues/286
STORE_DURATIONS_SETUP_AND_TEARDOWN_THRESHOLD = 60 * 10  # seconds
CACHE_PATH = ".pytest_cache/v/cache/pytest_split"


def pytest_addoption(parser: "Parser") -> None:
    """
    Declare plugin options.
    """
    group = parser.getgroup(
        "Split tests into groups which execution time is about the same. "
        "Run first the whole suite with --store-durations to save information "
        "about test execution times"
    )
    group.addoption(
        "--store-durations",
        dest="store_durations",
        action="store_true",
        help="Store durations into '--durations-path'",
    )
    group.addoption(
        "--splits",
        dest="splits",
        type=int,
        help="The number of groups to split the tests into",
    )
    group.addoption(
        "--group",
        dest="group",
        type=int,
        help="The group of tests that should be executed (first one is 1)",
    )
    group.addoption(
        "--durations-path",
        dest="durations_path",
        help=(
            "Path to the file in which durations are (to be) stored. "
            f"By default, durations will be written to {CACHE_PATH}"
        ),
        default="",
    )


<<<<<<< HEAD
def pytest_configure(config: "Config") -> None:
    """
    Enable the plugin if appropriate arguments are passed.
    """
    if config.option.splits and not config.option.group:
        warn(
            "Both the `splits` and `group` arguments are required for pytest-split "
            "to run. Remove the `splits` argument or add a `groups` argument."
        )
    elif config.option.group and not config.option.splits:
        warn(
            "Both the `splits` and `group` arguments are required for pytest-split "
            "to run. Remove the `groups` argument or add a `splits` argument."
=======
def pytest_collection_modifyitems(config: "Config", items: "List[nodes.Item]") -> None:
    splits = config.option.splits
    group = config.option.group
    store_durations = config.option.store_durations
    durations_report_path = config.option.durations_path

    if any((splits, group)):
        if not all((splits, group)):
            return None
        if not os.path.isfile(durations_report_path):
            return None
        if store_durations:
            # Don't split if we are storing durations
            return None
    total_tests_count = len(items)
    if splits and group:
        with open(durations_report_path) as f:
            stored_durations = OrderedDict(json.load(f))

        start_idx, end_idx = _calculate_suite_start_and_end_idx(
            splits, group, items, stored_durations
>>>>>>> e67d4493
        )
    elif config.option.splits and config.option.group:
        config.pluginmanager.register(PytestSplitPlugin(config), "pytestsplitplugin")
        config.pluginmanager.register(PytestSplitCachePlugin(config), "pytestsplitcacheplugin")
    elif config.option.store_durations:
        config.pluginmanager.register(PytestSplitCachePlugin(config), "pytestsplitcacheplugin")


class Base:
    cache_file = "cache/pytest-split"

    def __init__(self, config: "Config") -> None:
        """
        Load cache and configure plugin.
        """
        self.config = config
        if config.option.durations_path:
            with open(config.option.durations_path, "r") as f:
                self.cached_durations = json.loads(f.read())
        else:
            self.cached_durations = dict(config.cache.get(self.cache_file, {}))

        self.writer = create_terminal_writer(self.config)
        if not self.cached_durations:
            self.writer.line()
            self.writer.line(
                "No test durations found. Pytest-split will "
                "split tests evenly when no durations are found. "
                "\nYou can expect better results in consequent runs, "
                "when test timings have been documented."
            )
<<<<<<< HEAD


class PytestSplitPlugin(Base):

    @hookimpl(tryfirst=True)
    def pytest_collection_modifyitems(self, config: "Config", items: "List[nodes.Item]") -> Generator[None, None, None]:
        """
        Instruct Pytest to run the tests we've selected.

        This method is called by Pytest right after Pytest internals finishes
        collecting tests.

        See https://github.com/pytest-dev/pytest/blob/main/src/_pytest/main.py#L670.
        """
        # Load plugin arguments
        splits: int = config.option.splits
        group: int = config.option.group

        selected_tests, deselected_tests = self._split_tests(splits, group, items, self.cached_durations)

        items[:] = selected_tests
        config.hook.pytest_deselected(items=deselected_tests)

        message = self.writer.markup(f"Running group {group}/{splits}\n")
        self.writer.line()
        self.writer.line(message)

    @staticmethod
    def _split_tests(
            splits: int,
            group: int,
            items: "List[nodes.Item]",
            stored_durations: OrderedDict,
    ) -> Tuple[int, int]:
        """
        Split tests by runtime.

        The splitting logic is very simple. We find out what our threshold runtime
        is per group, then start adding tests (slowest tests ordered first) until we
        get close to the threshold runtime per group. We then reverse the ordering and
        add the fastest tests available until we go just *beyond* the threshold.

        The choice we're making is to overload the first groups a little bit. The reason
        this reasonable is that ci-providers like GHA will usually spin up the first
        groups first, meaning that if you had a perfect test split, the first groups
        would still finish first. The *overloading* is also minimal, so shouldn't
        matter in most cases.

        After assigning tests to each group we select the group we're in
        and deselect all remaining tests.

        :param splits: How many groups we're splitting in.
        :param group: Which group this run represents.
        :param items: Test items passed down by Pytest.
        :param stored_durations: Our cached test runtimes.
        :return:
            Tuple of two lists.
            The first list represents the tests we want to run,
            while the other represents the tests we want to deselect.
        """
        # Filter down stored durations to only relevant tests durations -
        # this way the average duration per test is calculated on relevant tests only
        test_names = [item.nodeid for item in items]
        durations = {k: v for k, v in stored_durations.items() if k in test_names}

        # Get the average duration for each test not in the cache
        if durations:
            avg_duration_per_test = sum(durations.values()) / len(durations)
        else:
            # If there are no durations, we give every test the same assumed arbitrary value
            avg_duration_per_test = 1

        # Create a dict of test-name: runtime
        tests_and_durations = {item: durations.get(item.nodeid, avg_duration_per_test) for item in items}

        # Set the threshold runtime value per group
        time_per_group = sum(tests_and_durations.values()) / splits

        # Order the dict so the slowest tests appear first
        sorted_tests_and_durations = OrderedDict(sorted(tests_and_durations.items(), key=lambda x: x[1], reverse=True))

        selected, deselected = [], []

        # Finally, we split tests equally between groups
        for _group in range(1, splits + 1):
            group_tests, group_runtime = [], 0

            # Add slow tests up until *one more test would cross the threshold*
            for item in OrderedDict(sorted_tests_and_durations):
                if group_runtime + sorted_tests_and_durations[item] > time_per_group:
                    break
                group_tests.append(item)
                group_runtime += sorted_tests_and_durations.pop(item)

            # Add fast tests until *we do cross the threshold*
            for item in OrderedDict(sorted(sorted_tests_and_durations.items(), key=lambda x: x[1], reverse=False)):
                if group_runtime > time_per_group:
                    break
                group_tests.append(item)
                group_runtime += sorted_tests_and_durations.pop(item)

            if _group == group:
                selected = group_tests
            else:
                deselected.extend(group_tests)

        return selected, deselected


class PytestSplitCachePlugin(Base):

    def pytest_sessionfinish(self) -> None:
        """
        Write test runtimes to cache.

        Method is called by Pytest after the test-suite has run.
        https://github.com/pytest-dev/pytest/blob/main/src/_pytest/main.py#L308
        """
        terminal_reporter = self.config.pluginmanager.get_plugin("terminalreporter")
        test_durations = {}

=======
        )
        terminal_reporter.write(message)
    return None


def pytest_sessionfinish(session: "Session") -> None:
    if session.config.option.store_durations:
        report_path = session.config.option.durations_path
        terminal_reporter = session.config.pluginmanager.get_plugin("terminalreporter")
        durations: dict = defaultdict(float)
>>>>>>> e67d4493
        for test_reports in terminal_reporter.stats.values():
            for test_report in test_reports:
                if hasattr(test_report, "duration"):
                    # These ifs be removed after this is solved:
                    # https://github.com/spulec/freezegun/issues/286
                    if test_report.duration < 0:
                        continue
                    if (
                            getattr(test_report, "when", "") in ("teardown", "setup")
                            and test_report.duration > STORE_DURATIONS_SETUP_AND_TEARDOWN_THRESHOLD
                    ):
                        # Ignore not legit teardown durations
                        continue

                    # Add test durations to map
                    if test_report.nodeid not in test_durations:
                        test_durations[test_report.nodeid] = 0
                    test_durations[test_report.nodeid] += test_report.duration

<<<<<<< HEAD
        # Update the full cached-durations object
        for k, v in test_durations.items():
            self.cached_durations[k] = v

        # Save to cache
        self.config.cache.set(self.cache_file, self.cached_durations)

        # Save to custom file if needed
        if self.config.option.durations_path:
            with open(self.config.option.durations_path, "w") as f:
                f.write(json.dumps(self.cached_durations))

            message = self.writer.markup(" Stored test durations in {}\n".format(self.config.option.durations_path))
            self.writer.line(message)
=======
        terminal_writer = create_terminal_writer(session.config)
        message = terminal_writer.markup(
            " Stored test durations in {}\n".format(report_path)
        )
        terminal_reporter.write(message)


def _calculate_suite_start_and_end_idx(
    splits: int, group: int, items: "List[nodes.Item]", stored_durations: OrderedDict
) -> "Tuple[int, int]":
    item_node_ids = [item.nodeid for item in items]
    stored_durations = OrderedDict(
        {k: v for k, v in stored_durations.items() if k in item_node_ids}
    )
    avg_duration_per_test = sum(stored_durations.values()) / len(stored_durations)

    durations = OrderedDict()
    for node_id in item_node_ids:
        durations[node_id] = stored_durations.get(node_id, avg_duration_per_test)

    time_per_group = sum(durations.values()) / splits
    start_time = time_per_group * (group - 1)
    end_time = time_per_group + start_time
    start_idx = end_idx = duration_rolling_sum = 0

    for idx, duration in enumerate(durations.values()):
        duration_rolling_sum += duration
        if group != 1 and not start_idx and duration_rolling_sum > start_time:
            start_idx = idx
            if group == splits:
                break
        elif group != splits and not end_idx and duration_rolling_sum > end_time:
            end_idx = idx
            break
    if not end_idx:
        end_idx = len(items)

    return start_idx, end_idx
>>>>>>> e67d4493
<|MERGE_RESOLUTION|>--- conflicted
+++ resolved
@@ -1,25 +1,12 @@
 import json
-<<<<<<< HEAD
 from collections import OrderedDict
-from typing import TYPE_CHECKING, Tuple, Generator
+from typing import TYPE_CHECKING
 from warnings import warn
 
 from _pytest.config import create_terminal_writer, hookimpl
-
-if TYPE_CHECKING:
-    from typing import List
-=======
-import os
-from collections import defaultdict, OrderedDict
-from typing import TYPE_CHECKING
-
-from _pytest.config import create_terminal_writer
 
 if TYPE_CHECKING:
     from typing import List, Tuple
-    from _pytest.config.argparsing import Parser
-    from _pytest.main import Session
->>>>>>> e67d4493
 
     from _pytest import nodes
     from _pytest.config import Config
@@ -69,7 +56,6 @@
     )
 
 
-<<<<<<< HEAD
 def pytest_configure(config: "Config") -> None:
     """
     Enable the plugin if appropriate arguments are passed.
@@ -83,29 +69,6 @@
         warn(
             "Both the `splits` and `group` arguments are required for pytest-split "
             "to run. Remove the `groups` argument or add a `splits` argument."
-=======
-def pytest_collection_modifyitems(config: "Config", items: "List[nodes.Item]") -> None:
-    splits = config.option.splits
-    group = config.option.group
-    store_durations = config.option.store_durations
-    durations_report_path = config.option.durations_path
-
-    if any((splits, group)):
-        if not all((splits, group)):
-            return None
-        if not os.path.isfile(durations_report_path):
-            return None
-        if store_durations:
-            # Don't split if we are storing durations
-            return None
-    total_tests_count = len(items)
-    if splits and group:
-        with open(durations_report_path) as f:
-            stored_durations = OrderedDict(json.load(f))
-
-        start_idx, end_idx = _calculate_suite_start_and_end_idx(
-            splits, group, items, stored_durations
->>>>>>> e67d4493
         )
     elif config.option.splits and config.option.group:
         config.pluginmanager.register(PytestSplitPlugin(config), "pytestsplitplugin")
@@ -137,13 +100,11 @@
                 "\nYou can expect better results in consequent runs, "
                 "when test timings have been documented."
             )
-<<<<<<< HEAD
 
 
 class PytestSplitPlugin(Base):
-
     @hookimpl(tryfirst=True)
-    def pytest_collection_modifyitems(self, config: "Config", items: "List[nodes.Item]") -> Generator[None, None, None]:
+    def pytest_collection_modifyitems(self, config: "Config", items: "List[nodes.Item]") -> None:
         """
         Instruct Pytest to run the tests we've selected.
 
@@ -158,20 +119,21 @@
 
         selected_tests, deselected_tests = self._split_tests(splits, group, items, self.cached_durations)
 
-        items[:] = selected_tests
+        items[:] = selected_tests  # type: ignore
         config.hook.pytest_deselected(items=deselected_tests)
 
         message = self.writer.markup(f"Running group {group}/{splits}\n")
         self.writer.line()
         self.writer.line(message)
+        return None
 
     @staticmethod
     def _split_tests(
-            splits: int,
-            group: int,
-            items: "List[nodes.Item]",
-            stored_durations: OrderedDict,
-    ) -> Tuple[int, int]:
+        splits: int,
+        group: int,
+        items: "List[nodes.Item]",
+        stored_durations: OrderedDict,
+    ) -> "Tuple[list, list]":
         """
         Split tests by runtime.
 
@@ -248,7 +210,6 @@
 
 
 class PytestSplitCachePlugin(Base):
-
     def pytest_sessionfinish(self) -> None:
         """
         Write test runtimes to cache.
@@ -259,18 +220,6 @@
         terminal_reporter = self.config.pluginmanager.get_plugin("terminalreporter")
         test_durations = {}
 
-=======
-        )
-        terminal_reporter.write(message)
-    return None
-
-
-def pytest_sessionfinish(session: "Session") -> None:
-    if session.config.option.store_durations:
-        report_path = session.config.option.durations_path
-        terminal_reporter = session.config.pluginmanager.get_plugin("terminalreporter")
-        durations: dict = defaultdict(float)
->>>>>>> e67d4493
         for test_reports in terminal_reporter.stats.values():
             for test_report in test_reports:
                 if hasattr(test_report, "duration"):
@@ -279,8 +228,8 @@
                     if test_report.duration < 0:
                         continue
                     if (
-                            getattr(test_report, "when", "") in ("teardown", "setup")
-                            and test_report.duration > STORE_DURATIONS_SETUP_AND_TEARDOWN_THRESHOLD
+                        getattr(test_report, "when", "") in ("teardown", "setup")
+                        and test_report.duration > STORE_DURATIONS_SETUP_AND_TEARDOWN_THRESHOLD
                     ):
                         # Ignore not legit teardown durations
                         continue
@@ -290,7 +239,6 @@
                         test_durations[test_report.nodeid] = 0
                     test_durations[test_report.nodeid] += test_report.duration
 
-<<<<<<< HEAD
         # Update the full cached-durations object
         for k, v in test_durations.items():
             self.cached_durations[k] = v
@@ -304,44 +252,4 @@
                 f.write(json.dumps(self.cached_durations))
 
             message = self.writer.markup(" Stored test durations in {}\n".format(self.config.option.durations_path))
-            self.writer.line(message)
-=======
-        terminal_writer = create_terminal_writer(session.config)
-        message = terminal_writer.markup(
-            " Stored test durations in {}\n".format(report_path)
-        )
-        terminal_reporter.write(message)
-
-
-def _calculate_suite_start_and_end_idx(
-    splits: int, group: int, items: "List[nodes.Item]", stored_durations: OrderedDict
-) -> "Tuple[int, int]":
-    item_node_ids = [item.nodeid for item in items]
-    stored_durations = OrderedDict(
-        {k: v for k, v in stored_durations.items() if k in item_node_ids}
-    )
-    avg_duration_per_test = sum(stored_durations.values()) / len(stored_durations)
-
-    durations = OrderedDict()
-    for node_id in item_node_ids:
-        durations[node_id] = stored_durations.get(node_id, avg_duration_per_test)
-
-    time_per_group = sum(durations.values()) / splits
-    start_time = time_per_group * (group - 1)
-    end_time = time_per_group + start_time
-    start_idx = end_idx = duration_rolling_sum = 0
-
-    for idx, duration in enumerate(durations.values()):
-        duration_rolling_sum += duration
-        if group != 1 and not start_idx and duration_rolling_sum > start_time:
-            start_idx = idx
-            if group == splits:
-                break
-        elif group != splits and not end_idx and duration_rolling_sum > end_time:
-            end_idx = idx
-            break
-    if not end_idx:
-        end_idx = len(items)
-
-    return start_idx, end_idx
->>>>>>> e67d4493
+            self.writer.line(message)