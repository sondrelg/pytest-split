[flake8]
<<<<<<< HEAD
max-line-length = 120
exclude =
    tests/*
ignore = ANN101, W503
=======
max-line-length = 88
select =
    # B: flake8-bugbear
    B,
    # B950: opt-in flake8-bugbear check: line too long
    B950,
    # C: complexity, comprehensions, etc
    C,
    # E: pycodestyle errors
    E,
    # F: pyflakes violations
    F,
    # W: pycodestyle warnings
    W,
    # T: flake8-print, prevent prints
    T,
    # TC: flake8-type-checking
    TC,
    # TC1: flake8-type-checking, use futures imports for forward reference management(could have used TC2 instead)
    TC2
>>>>>>> e67d4493
<|MERGE_RESOLUTION|>--- conflicted
+++ resolved
@@ -1,11 +1,6 @@
 [flake8]
-<<<<<<< HEAD
 max-line-length = 120
-exclude =
-    tests/*
 ignore = ANN101, W503
-=======
-max-line-length = 88
 select =
     # B: flake8-bugbear
     B,
@@ -24,5 +19,4 @@
     # TC: flake8-type-checking
     TC,
     # TC1: flake8-type-checking, use futures imports for forward reference management(could have used TC2 instead)
-    TC2
->>>>>>> e67d4493
+    TC2